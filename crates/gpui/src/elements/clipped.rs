use std::ops::Range;

use pathfinder_geometry::{rect::RectF, vector::Vector2F};
use serde_json::json;

<<<<<<< HEAD
use crate::{json, AnyElement, Element, LayoutContext, PaintContext, SizeConstraint, ViewContext};
=======
use crate::{json, AnyElement, Element, SizeConstraint, ViewContext};
>>>>>>> c3a3543e

pub struct Clipped<V> {
    child: AnyElement<V>,
}

impl<V> Clipped<V> {
    pub fn new(child: AnyElement<V>) -> Self {
        Self { child }
    }
}

impl<V: 'static> Element<V> for Clipped<V> {
    type LayoutState = ();
    type PaintState = ();

    fn layout(
        &mut self,
        constraint: SizeConstraint,
        view: &mut V,
        cx: &mut ViewContext<V>,
    ) -> (Vector2F, Self::LayoutState) {
        (self.child.layout(constraint, view, cx), ())
    }

    fn paint(
        &mut self,
        bounds: RectF,
        visible_bounds: RectF,
        _: &mut Self::LayoutState,
        view: &mut V,
        cx: &mut ViewContext<V>,
    ) -> Self::PaintState {
        cx.scene().push_layer(Some(bounds));
        let state = self.child.paint(bounds.origin(), visible_bounds, view, cx);
        cx.scene().pop_layer();
        state
    }

    fn rect_for_text_range(
        &self,
        range_utf16: Range<usize>,
        _: RectF,
        _: RectF,
        _: &Self::LayoutState,
        _: &Self::PaintState,
        view: &V,
        cx: &ViewContext<V>,
    ) -> Option<RectF> {
        self.child.rect_for_text_range(range_utf16, view, cx)
    }

    fn debug(
        &self,
        _: RectF,
        _: &Self::LayoutState,
        _: &Self::PaintState,
        view: &V,
        cx: &ViewContext<V>,
    ) -> json::Value {
        json!({
            "type": "Clipped",
            "child": self.child.debug(view, cx)
        })
    }
}<|MERGE_RESOLUTION|>--- conflicted
+++ resolved
@@ -3,11 +3,7 @@
 use pathfinder_geometry::{rect::RectF, vector::Vector2F};
 use serde_json::json;
 
-<<<<<<< HEAD
-use crate::{json, AnyElement, Element, LayoutContext, PaintContext, SizeConstraint, ViewContext};
-=======
 use crate::{json, AnyElement, Element, SizeConstraint, ViewContext};
->>>>>>> c3a3543e
 
 pub struct Clipped<V> {
     child: AnyElement<V>,
