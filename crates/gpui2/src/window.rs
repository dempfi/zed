--- conflicted
+++ resolved
@@ -1,25 +1,15 @@
 use crate::{
-<<<<<<< HEAD
     key_dispatch::DispatchActionListener, px, size, transparent_black, Action, AnyDrag, AnyView,
     AppContext, AsyncWindowContext, AvailableSpace, Bounds, BoxShadow, Context, Corners,
     CursorStyle, DevicePixels, DispatchNodeId, DispatchTree, DisplayId, Edges, Effect, Entity,
     EntityId, EventEmitter, FileDropEvent, Flatten, FocusEvent, FontId, GlobalElementId, GlyphId,
-    Hsla, ImageData, InputEvent, IsZero, KeyBinding, KeyContext, KeyDownEvent, LayoutId, Model,
-    ModelContext, Modifiers, MonochromeSprite, MouseButton, MouseMoveEvent, MouseUpEvent, Path,
-    Pixels, PlatformAtlas, PlatformDisplay, PlatformInputHandler, PlatformWindow, Point,
-=======
-    key_dispatch::DispatchActionListener, px, size, Action, AnyDrag, AnyView, AppContext,
-    AsyncWindowContext, AvailableSpace, Bounds, BoxShadow, Context, Corners, CursorStyle,
-    DevicePixels, DispatchNodeId, DispatchTree, DisplayId, Edges, Effect, Entity, EntityId,
-    EventEmitter, FileDropEvent, Flatten, FocusEvent, FontId, GlobalElementId, GlyphId, Hsla,
-    ImageData, InputEvent, IsZero, KeyBinding, KeyContext, KeyDownEvent, KeystrokeEvent, LayoutId,
-    Model, ModelContext, Modifiers, MonochromeSprite, MouseButton, MouseMoveEvent, MouseUpEvent,
-    Path, Pixels, PlatformAtlas, PlatformDisplay, PlatformInputHandler, PlatformWindow, Point,
->>>>>>> 5c825758
-    PolychromeSprite, PromptLevel, Quad, Render, RenderGlyphParams, RenderImageParams,
-    RenderSvgParams, ScaledPixels, Scene, SceneBuilder, Shadow, SharedString, Size, Style,
-    SubscriberSet, Subscription, Surface, TaffyLayoutEngine, Task, Underline, UnderlineStyle, View,
-    VisualContext, WeakView, WindowBounds, WindowOptions, SUBPIXEL_VARIANTS,
+    Hsla, ImageData, InputEvent, IsZero, KeyBinding, KeyContext, KeyDownEvent, KeystrokeEvent,
+    LayoutId, Model, ModelContext, Modifiers, MonochromeSprite, MouseButton, MouseMoveEvent,
+    MouseUpEvent, Path, Pixels, PlatformAtlas, PlatformDisplay, PlatformInputHandler,
+    PlatformWindow, Point, PolychromeSprite, PromptLevel, Quad, Render, RenderGlyphParams,
+    RenderImageParams, RenderSvgParams, ScaledPixels, Scene, SceneBuilder, Shadow, SharedString,
+    Size, Style, SubscriberSet, Subscription, Surface, TaffyLayoutEngine, Task, Underline,
+    UnderlineStyle, View, VisualContext, WeakView, WindowBounds, WindowOptions, SUBPIXEL_VARIANTS,
 };
 use anyhow::{anyhow, Context as _, Result};
 use collections::HashMap;
